# Copyright (c) 2022, InterDigital Communications, Inc
# All rights reserved.

# Redistribution and use in source and binary forms, with or without
# modification, are permitted (subject to the limitations in the disclaimer
# below) provided that the following conditions are met:

# * Redistributions of source code must retain the above copyright notice,
#   this list of conditions and the following disclaimer.
# * Redistributions in binary form must reproduce the above copyright notice,
#   this list of conditions and the following disclaimer in the documentation
#   and/or other materials provided with the distribution.
# * Neither the name of InterDigital Communications, Inc nor the names of its
#   contributors may be used to endorse or promote products derived from this
#   software without specific prior written permission.

# NO EXPRESS OR IMPLIED LICENSES TO ANY PARTY'S PATENT RIGHTS ARE GRANTED BY
# THIS LICENSE. THIS SOFTWARE IS PROVIDED BY THE COPYRIGHT HOLDERS AND
# CONTRIBUTORS "AS IS" AND ANY EXPRESS OR IMPLIED WARRANTIES, INCLUDING, BUT
# NOT LIMITED TO, THE IMPLIED WARRANTIES OF MERCHANTABILITY AND FITNESS FOR A
# PARTICULAR PURPOSE ARE DISCLAIMED. IN NO EVENT SHALL THE COPYRIGHT HOLDER OR
# CONTRIBUTORS BE LIABLE FOR ANY DIRECT, INDIRECT, INCIDENTAL, SPECIAL,
# EXEMPLARY, OR CONSEQUENTIAL DAMAGES (INCLUDING, BUT NOT LIMITED TO,
# PROCUREMENT OF SUBSTITUTE GOODS OR SERVICES; LOSS OF USE, DATA, OR PROFITS;
# OR BUSINESS INTERRUPTION) HOWEVER CAUSED AND ON ANY THEORY OF LIABILITY,
# WHETHER IN CONTRACT, STRICT LIABILITY, OR TORT (INCLUDING NEGLIGENCE OR
# OTHERWISE) ARISING IN ANY WAY OUT OF THE USE OF THIS SOFTWARE, EVEN IF
# ADVISED OF THE POSSIBILITY OF SUCH DAMAGE.

"""monkey-patching for https://github.com/voxel51/fiftyone/issues/2096
"""
import csv

# import importhook # this module simply ...ks up everything (at least torch imports)
from datetime import datetime
from importlib.metadata import version
<<<<<<< HEAD
import fiftyone as fo  # importing fiftyone for the first time always takes time as it starts the mongodb
=======
>>>>>>> e4a0d7c1

import fiftyone as fo  # importing fiftyone for the first time always takes time as it starts the mongodb
import fiftyone.utils.openimages as fouo
import pandas as pd

if version("fiftyone") != "0.16.6":
    print("")
    print("*** WARNING *** WARNING *** WARNING *** WARNING ***")
    print(
        "PATCHING FOR FIFTYONE VERSION 0.16.6 BUT YOUR VERSION IS", version("fiftyone")
    )
    print("")

"""as per
https://github.com/voxel51/fiftyone/blob/develop/fiftyone/core/dataset.py#L5616
https://github.com/voxel51/fiftyone/issues/2096

relevant when sending parallel queue jobs
"""


def _make_sample_collection_name(patches=False, frames=False, clips=False):
    # conn = foo.get_db_conn()
    now = datetime.now()

    if patches:
        prefix = "patches"
    elif frames:
        prefix = "frames"
    elif clips:
        prefix = "clips"
    else:
        prefix = "samples"

    # TODO (sampsa) E731 do not assign a lambda expression, use a def:
    create_name = lambda timestamp: ".".join([prefix, timestamp])  # noqa: E731

    name = create_name(now.strftime("%Y.%m.%d.%H.%M.%S.%f"))
    # print(">PATCH") # checking that this method is picked up..
    return name


"""as per
https://github.com/voxel51/fiftyone/issues/2291

relevant when importing non-canonical OpenImageV6 formats into fiftyone
"""
<<<<<<< HEAD
import csv
import pandas as pd
=======
>>>>>>> e4a0d7c1


def _parse_csv(filename, dataframe=False, index_col=None):
    if dataframe:
        data = pd.read_csv(filename, index_col=index_col, dtype={"ImageID": str})
    else:
        with open(filename, "r", newline="", encoding="utf8") as csvfile:
            dialect = csv.Sniffer().sniff(csvfile.read(10240))
            csvfile.seek(0)
            if dialect.delimiter in fo.utils.openimages._CSV_DELIMITERS:
                reader = csv.reader(csvfile, dialect)
            else:
                reader = csv.reader(csvfile)

            data = list(reader)

    return data


# apply patches
fo.core.dataset._make_sample_collection_name = _make_sample_collection_name
<<<<<<< HEAD
import fiftyone.utils.openimages as fouo
=======

>>>>>>> e4a0d7c1

fouo._parse_csv = _parse_csv<|MERGE_RESOLUTION|>--- conflicted
+++ resolved
@@ -34,14 +34,11 @@
 # import importhook # this module simply ...ks up everything (at least torch imports)
 from datetime import datetime
 from importlib.metadata import version
-<<<<<<< HEAD
-import fiftyone as fo  # importing fiftyone for the first time always takes time as it starts the mongodb
-=======
->>>>>>> e4a0d7c1
 
 import fiftyone as fo  # importing fiftyone for the first time always takes time as it starts the mongodb
 import fiftyone.utils.openimages as fouo
 import pandas as pd
+import csv
 
 if version("fiftyone") != "0.16.6":
     print("")
@@ -85,13 +82,6 @@
 
 relevant when importing non-canonical OpenImageV6 formats into fiftyone
 """
-<<<<<<< HEAD
-import csv
-import pandas as pd
-=======
->>>>>>> e4a0d7c1
-
-
 def _parse_csv(filename, dataframe=False, index_col=None):
     if dataframe:
         data = pd.read_csv(filename, index_col=index_col, dtype={"ImageID": str})
@@ -111,10 +101,4 @@
 
 # apply patches
 fo.core.dataset._make_sample_collection_name = _make_sample_collection_name
-<<<<<<< HEAD
-import fiftyone.utils.openimages as fouo
-=======
-
->>>>>>> e4a0d7c1
-
 fouo._parse_csv = _parse_csv