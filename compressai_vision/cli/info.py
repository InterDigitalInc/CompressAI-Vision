--- conflicted
+++ resolved
@@ -108,11 +108,7 @@
             """
         WARNING: You should set the environment variable FIFTYONE_DATABASE_NAME
         in your virtual environment.  Different virtual environments (with different
-<<<<<<< HEAD
         fiftyone versions) should NOT write to the SAME database in the same mongodb server. 
-=======
-        fiftyone versions) should NOT write to the SAME database in the same mongodb server.
->>>>>>> e4a0d7c1
         """
         )
     else:
