--- conflicted
+++ resolved
@@ -106,17 +106,10 @@
     except KeyError:
         print(
             """
-<<<<<<< HEAD
-        WARNING: You should set the environment variable FIFTYONE_DATABASE_NAME
-        in your virtual environment.  Different virtual environments (with different
-        fiftyone versions) should NOT write to the SAME database in the same mongodb server.
-        """
-=======
             WARNING: You should set the environment variable FIFTYONE_DATABASE_NAME
             in your virtual environment.  Different virtual environments (with different
             fiftyone versions) should NOT write to the SAME database in the same mongodb server.
             """
->>>>>>> 1a798ce3
         )
     else:
         print("Fiftyone database name in mongodb:", db_name)
