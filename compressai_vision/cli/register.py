--- conflicted
+++ resolved
@@ -78,12 +78,6 @@
             label_types=label_types,
             load_hierarchy=False,
             name=p.name,
-<<<<<<< HEAD
             image_ids=image_ids,
         )
-=======
-            image_ids=image_ids
-        )
-    dataset.persistent=True # don't forget!
-    
->>>>>>> c3d2c1e9
+    dataset.persistent = True  # don't forget!