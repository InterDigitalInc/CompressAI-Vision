# Copyright (c) 2022, InterDigital Communications, Inc
# All rights reserved.

# Redistribution and use in source and binary forms, with or without
# modification, are permitted (subject to the limitations in the disclaimer
# below) provided that the following conditions are met:

# * Redistributions of source code must retain the above copyright notice,
#   this list of conditions and the following disclaimer.
# * Redistributions in binary form must reproduce the above copyright notice,
#   this list of conditions and the following disclaimer in the documentation
#   and/or other materials provided with the distribution.
# * Neither the name of InterDigital Communications, Inc nor the names of its
#   contributors may be used to endorse or promote products derived from this
#   software without specific prior written permission.

# NO EXPRESS OR IMPLIED LICENSES TO ANY PARTY'S PATENT RIGHTS ARE GRANTED BY
# THIS LICENSE. THIS SOFTWARE IS PROVIDED BY THE COPYRIGHT HOLDERS AND
# CONTRIBUTORS "AS IS" AND ANY EXPRESS OR IMPLIED WARRANTIES, INCLUDING, BUT
# NOT LIMITED TO, THE IMPLIED WARRANTIES OF MERCHANTABILITY AND FITNESS FOR A
# PARTICULAR PURPOSE ARE DISCLAIMED. IN NO EVENT SHALL THE COPYRIGHT HOLDER OR
# CONTRIBUTORS BE LIABLE FOR ANY DIRECT, INDIRECT, INCIDENTAL, SPECIAL,
# EXEMPLARY, OR CONSEQUENTIAL DAMAGES (INCLUDING, BUT NOT LIMITED TO,
# PROCUREMENT OF SUBSTITUTE GOODS OR SERVICES; LOSS OF USE, DATA, OR PROFITS;
# OR BUSINESS INTERRUPTION) HOWEVER CAUSED AND ON ANY THEORY OF LIABILITY,
# WHETHER IN CONTRACT, STRICT LIABILITY, OR TORT (INCLUDING NEGLIGENCE OR
# OTHERWISE) ARISING IN ANY WAY OUT OF THE USE OF THIS SOFTWARE, EVEN IF
# ADVISED OF THE POSSIBILITY OF SUCH DAMAGE.

"""cli detectron2_eval functionality
"""
import copy, os, uuid, datetime
import json
import os


def main(p):  # noqa: C901
    # fiftyone
    import fiftyone as fo

    # compressai_vision
    from compressai_vision.evaluation.fo import (
        annexPredictions,
    )  # annex predictions from
    from compressai_vision.evaluation.pipeline import (
        CompressAIEncoderDecoder,
        VTMEncoderDecoder,
    )
    from compressai_vision.tools import getDataFile
    from compressai_vision.constant import vf_per_scale

    assert p.name is not None, "please provide dataset name"
    try:
        dataset = fo.load_dataset(p.name)
    except ValueError:
        print("FATAL: no such registered database", p.name)
        return
    assert p.model is not None, "provide Detectron2 model name"

    qpars = None
    if p.compressai is not None:
        if p.vtm:
            print("FATAL: evaluation either with compressai or vtm or with nothing")
            return
        assert p.qpars is not None, "need to provide quality parameters for compressai"
        try:
            qpars = [int(i) for i in p.qpars.split(",")]
        except Exception as e:
            print("problems with your quality parameter list")
            raise e
        import compressai.zoo

        # compressai_model = getattr(compressai.zoo, "bmshj2018_factorized")
        compressai_model = getattr(compressai.zoo, p.compressai)
    else:
        compressai_model = None

    if p.vtm:
        assert p.qpars is not None, "need to provide quality parameters for vtm"
        try:
            # qpars = [float(i) for i in p.qpars.split(",")]
            qpars = [int(i) for i in p.qpars.split(",")]  # integer for god's sake!
        except Exception as e:
            print("problems with your quality parameter list")
            raise e
        if p.vtm_dir is None:
            try:
                vtm_dir = os.environ["VTM_DIR"]
            except KeyError as e:
                print("please define --vtm_dir or set environmental variable VTM_DIR")
                # raise e
                return
        else:
            vtm_dir = p.vtm_dir

        vtm_dir = os.path.expanduser(vtm_dir)

        if p.vtm_cfg is None:
            vtm_cfg = getDataFile("encoder_intra_vtm_1.cfg")
            print("WARNING: using VTM default config file", vtm_cfg)
        else:
            vtm_cfg = p.vtm_cfg

        vtm_cfg = os.path.expanduser(
            vtm_cfg
        )  # some more systematic way of doing these..

        assert os.path.isfile(vtm_cfg), "vtm config file not found"

        # try both filenames..
        vtm_encoder_app = os.path.join(vtm_dir, "EncoderAppStatic")
        if not os.path.isfile(vtm_encoder_app):
            vtm_encoder_app = os.path.join(vtm_dir, "EncoderAppStaticd")
        if not os.path.isfile(vtm_encoder_app):
            print("FATAL: can't find EncoderAppStatic(d) in", vtm_dir)
        # try both filenames..
        vtm_decoder_app = os.path.join(vtm_dir, "DecoderAppStatic")
        if not os.path.isfile(vtm_decoder_app):
            vtm_decoder_app = os.path.join(vtm_dir, "DecoderAppStaticd")
        if not os.path.isfile(vtm_decoder_app):
            print("FATAL: can't find DecoderAppStatic(d) in", vtm_dir)

    if ((p.vtm is None) and (p.compressai is None)) and (p.qpars is not None):
        print("FATAL: you defined qpars although they are not needed")
        return

    if p.slice is not None:
        # print("WARNING: using a dataset slice instead of full dataset")
        print("FATAL: can't use dataset slice's in evaluation: must be whole dataset")
        return

    if p.scale is not None:
        assert p.scale in vf_per_scale.keys(), "invalid scale value"

    # compressai_model == None --> no compressai
    # p.vtm == False --> no vtm

    # *** Detectron imports ***
    # Some basic setup:
    # Setup detectron2 logger
    # import detectron2
    import torch

    from detectron2.utils.logger import setup_logger

    setup_logger()

    # import some common detectron2 utilities
    from detectron2 import model_zoo
    from detectron2.config import get_cfg
    from detectron2.data import MetadataCatalog  # , DatasetCatalog
    from detectron2.engine import DefaultPredictor

    device = "cuda" if torch.cuda.is_available() else "cpu"
    # print(device)
    model_name = p.model

    # cfg encapsulates the model architecture & weights, also threshold parameter, metadata, etc.
    cfg = get_cfg()
    cfg.MODEL.DEVICE = device
    # load config from a file:
    cfg.merge_from_file(model_zoo.get_config_file(model_name))
    # DO NOT TOUCH THRESHOLD WHEN DOING EVALUATION:
    # too big a threshold will cut the smallest values
    # & affect the precision(recall) curves & evaluation results
    # the default value is 0.05
    # value of 0.01 saturates the results (they don't change at lower values)
    # cfg.MODEL.ROI_HEADS.SCORE_THRESH_TEST = 0.5
    # get weights
    cfg.MODEL.WEIGHTS = model_zoo.get_checkpoint_url(model_name)
    # print("expected input colorspace:", cfg.INPUT.FORMAT)
    # print("loaded datasets:", cfg.DATASETS)
    model_dataset = cfg.DATASETS.TRAIN[0]
    # print("model was trained with", model_dataset)
    model_meta = MetadataCatalog.get(model_dataset)

    print()
    print("Using dataset          :", p.name)
    print("Image scaling          :", p.scale)
    # if p.slice is not None: # woops.. can't use slicing
    #    print("Using slice            :", str(fr) + ":" + str(to))
    print("Number of samples      :", len(dataset))
    print("Torch device           :", device)
    print("Detectron2 model       :", model_name)
    print("Model was trained with :", model_dataset)
    if compressai_model is not None:
        print("Using compressai model :", p.compressai)
    elif p.vtm:
        print("Using VTM               ")
        if p.vtm_cache:
            # assert(os.path.isdir(p.vtm_cache)), "no such directory "+p.vtm_cache
            # ..created by the VTMEncoderDecoder class
            print("WARNING: VTM USES CACHE IN", p.vtm_cache)
    else:
        print("** Evaluation without Encoding/Decoding **")
    if qpars is not None:
        print("Quality parameters      :", qpars)
    print("Progressbar             :", p.progressbar)
    if p.progressbar and p.progress > 0:
        print("WARNING: progressbar enabled --> disabling normal progress print")
        p.progress = 0
    print("Print progress          :", p.progress)
    classes = dataset.distinct("detections.detections.label")
    classes.sort()
    detectron_classes = copy.deepcopy(model_meta.thing_classes)
    detectron_classes.sort()
    print("Peek model classes     :")
    print(detectron_classes[0:5], "...")
    print("Peek dataset classes   :")
    print(classes[0:5], "...")

    if not p.y:
        input("press enter to continue.. ")

    print("instantiating Detectron2 predictor")
    predictor = DefaultPredictor(cfg)

    # predictor_field = "detectron-predictions"
    ## instead, create a unique identifier for the field
    ## in this run: this way parallel runs dont overwrite
    ## each other's field
    ## as the database is the same for each running instance/process
    # ui=uuid.uuid1().hex # 'e84c73f029ee11ed9d19297752f91acd'
    # predictor_field = "detectron-"+ui
    predictor_field = "detectron-{0:%Y-%m-%d-%H-%M-%S-%f}".format(
        datetime.datetime.now()
    )

    def per_class(results_obj):
        """take fiftyone/openimagev6 results object & spit
        out mAP breakdown as per class
        """
        d = {}
        for class_ in classes:
            d[class_] = results_obj.mAP([class_])
        return d

    xs = []
    ys = []
    maps = []
    # bpp, mAP values, mAP breakdown per class

    if qpars is not None:
        # loglev=logging.DEBUG # this now set in main
        # loglev = logging.INFO
        # quickLog("CompressAIEncoderDecoder", loglev)
        # quickLog("VTMEncoderDecoder", loglev)
        for i in qpars:
            # concurrency considerations
            # could multithread/process over quality pars
            # .. but that would be even better to do at the cli level
            # beware that all processes use the same fiftyone/mongodb, so maybe
            # different predictor_field instance for each running (multi)process
            print("\nQUALITY PARAMETER", i)
            enc_dec = None  # default: no encoding/decoding
            if compressai_model is not None:
                net = compressai_model(quality=i, pretrained=True).eval().to(device)
<<<<<<< HEAD
                enc_dec = CompressAIEncoderDecoder(net, device=device)
            elif p.vtm:
                enc_dec = VTMEncoderDecoder(vtm_encoder, vtm_decoder, vtm_cfg=vtm_cfg, qp= i)
            else:
                enc_dec = VTMEncoderDecoder(encoderApp=vtm_encoder_app,
=======
                enc_dec = CompressAIEncoderDecoder(
                    net, device=device, scale=p.scale, ffmpeg=p.ffmpeg
                )
            # elif p.vtm:
            else:  # eh.. must be VTM
                # VCM working-group scaling with ffmpeg?
                enc_dec = VTMEncoderDecoder(
                    encoderApp=vtm_encoder_app,
>>>>>>> 2d346f1e
                    decoderApp=vtm_decoder_app,
                    ffmpeg=p.ffmpeg,
                    vtm_cfg=vtm_cfg,
                    qp=i,
                    cache=p.vtm_cache,
                    scale=p.scale,
                )
                # VCM backscaling with ffmpeg?
                # print(enc_dec)
            bpp = annexPredictions(
                predictor=predictor,
                fo_dataset=dataset,
                encoder_decoder=enc_dec,
                predictor_field=predictor_field,
                use_pb=p.progressbar,
                use_print=p.progress,
            )
            res = dataset.evaluate_detections(
                predictor_field,
                gt_field="detections",
                method="open-images",
                pos_label_field="positive_labels",
                neg_label_field="negative_labels",
                expand_pred_hierarchy=False,
                expand_gt_hierarchy=False,
            )
            xs.append(bpp)
            ys.append(res.mAP())
            maps.append(per_class(res))
            with open(p.output, "w") as f:
                json.dump({"bpp": xs, "map": ys, "map_per_class": maps}, f)

    else:
        bpp = annexPredictions(
            predictor=predictor,
            fo_dataset=dataset,
            predictor_field=predictor_field,
            use_pb=p.progressbar,
            use_print=p.progress,
        )
        res = dataset.evaluate_detections(
            predictor_field,
            gt_field="detections",
            method="open-images",
            pos_label_field="positive_labels",
            neg_label_field="negative_labels",
            expand_pred_hierarchy=False,
            expand_gt_hierarchy=False,
        )
        xs.append(bpp)
        ys.append(res.mAP())
        maps.append(per_class(res))
        """ # let's use json instead
        with open(p.output,"wb") as f:
            pickle.dump((xs, ys, maps), f)
        """
        with open(p.output, "w") as f:
            json.dump({"bpp": xs, "map": ys, "map_per_class": maps}, f)

    # remove the predicted field from the database
    dataset.delete_sample_field(predictor_field)

    print("\nHAVE A NICE DAY!\n")
    """load with:
    with open(p.output,"r") as f:
        res=json.load(f)
    """
    """old:
    with open(p.output,"rb") as f:
        xs, ys, maps = pickle.load(f)
        print(xs, ys, maps)
    """<|MERGE_RESOLUTION|>--- conflicted
+++ resolved
@@ -255,13 +255,6 @@
             enc_dec = None  # default: no encoding/decoding
             if compressai_model is not None:
                 net = compressai_model(quality=i, pretrained=True).eval().to(device)
-<<<<<<< HEAD
-                enc_dec = CompressAIEncoderDecoder(net, device=device)
-            elif p.vtm:
-                enc_dec = VTMEncoderDecoder(vtm_encoder, vtm_decoder, vtm_cfg=vtm_cfg, qp= i)
-            else:
-                enc_dec = VTMEncoderDecoder(encoderApp=vtm_encoder_app,
-=======
                 enc_dec = CompressAIEncoderDecoder(
                     net, device=device, scale=p.scale, ffmpeg=p.ffmpeg
                 )
@@ -270,7 +263,6 @@
                 # VCM working-group scaling with ffmpeg?
                 enc_dec = VTMEncoderDecoder(
                     encoderApp=vtm_encoder_app,
->>>>>>> 2d346f1e
                     decoderApp=vtm_decoder_app,
                     ffmpeg=p.ffmpeg,
                     vtm_cfg=vtm_cfg,
