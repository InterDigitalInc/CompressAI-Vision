# Copyright (c) 2022-2024, InterDigital Communications, Inc
# All rights reserved.

# Redistribution and use in source and binary forms, with or without
# modification, are permitted (subject to the limitations in the disclaimer
# below) provided that the following conditions are met:

# * Redistributions of source code must retain the above copyright notice,
#   this list of conditions and the following disclaimer.
# * Redistributions in binary form must reproduce the above copyright notice,
#   this list of conditions and the following disclaimer in the documentation
#   and/or other materials provided with the distribution.
# * Neither the name of InterDigital Communications, Inc nor the names of its
#   contributors may be used to endorse or promote products derived from this
#   software without specific prior written permission.

# NO EXPRESS OR IMPLIED LICENSES TO ANY PARTY'S PATENT RIGHTS ARE GRANTED BY
# THIS LICENSE. THIS SOFTWARE IS PROVIDED BY THE COPYRIGHT HOLDERS AND
# CONTRIBUTORS "AS IS" AND ANY EXPRESS OR IMPLIED WARRANTIES, INCLUDING, BUT
# NOT LIMITED TO, THE IMPLIED WARRANTIES OF MERCHANTABILITY AND FITNESS FOR A
# PARTICULAR PURPOSE ARE DISCLAIMED. IN NO EVENT SHALL THE COPYRIGHT HOLDER OR
# CONTRIBUTORS BE LIABLE FOR ANY DIRECT, INDIRECT, INCIDENTAL, SPECIAL,
# EXEMPLARY, OR CONSEQUENTIAL DAMAGES (INCLUDING, BUT NOT LIMITED TO,
# PROCUREMENT OF SUBSTITUTE GOODS OR SERVICES; LOSS OF USE, DATA, OR PROFITS;
# OR BUSINESS INTERRUPTION) HOWEVER CAUSED AND ON ANY THEORY OF LIABILITY,
# WHETHER IN CONTRACT, STRICT LIABILITY, OR TORT (INCLUDING NEGLIGENCE OR
# OTHERWISE) ARISING IN ANY WAY OUT OF THE USE OF THIS SOFTWARE, EVEN IF
# ADVISED OF THE POSSIBILITY OF SUCH DAMAGE.

<<<<<<< HEAD

import torch.nn.functional as F
=======
import math

from torch import Tensor
>>>>>>> bf09e2a5

MIN_MAX_DATASET = {
    "mpeg-oiv6-detection": (
        -26.426828384399414,
        28.397470474243164,
    ),  # According to the anchor scripts -> global_max = 20.246625900268555, global_min = -23.09193229675293
    "mpeg-oiv6-segmentation": (-26.426828384399414, 28.397470474243164),
    "MPEGTVDTRACKING": (-4.722218990325928, 48.58344268798828),
    "MPEGHIEVE": (-1.0795, 11.8232),
    "SFUHW": (-17.8848, 16.69417),
}


def min_max_normalization(x, min: float, max: float, bitdepth: int = 10):
    max_num_bins = (2**bitdepth) - 1
    out = ((x - min) / (max - min)).clamp_(0, 1)
    mid_level = -min / (max - min)
    return (out * max_num_bins).floor(), int(mid_level * max_num_bins + 0.5)


def min_max_inv_normalization(x, min: float, max: float, bitdepth: int = 10):
    out = x / ((2**bitdepth) - 1)
    out = (out * (max - min)) + min
    return out


<<<<<<< HEAD
def pad(x, p=2**6, bottom_right=False):
    h, w = x.size(2), x.size(3)
    H = (h + p - 1) // p * p
    W = (w + p - 1) // p * p

    if bottom_right is True:
        padding_left = 0
        padding_top = 0
    else:
        padding_left = (W - w) // 2
        padding_top = (H - h) // 2

    padding_right = W - w - padding_left
    padding_bottom = H - h - padding_top
    return F.pad(
        x,
        (padding_left, padding_right, padding_top, padding_bottom),
        mode="constant",
        value=0,
    )


def crop(x, size, bottom_right=False):
    H, W = x.size(2), x.size(3)
    h, w = size

    if bottom_right is True:
        padding_left = 0
        padding_top = 0
    else:
        padding_left = (W - w) // 2
        padding_top = (H - h) // 2

    padding_right = W - w - padding_left
    padding_bottom = H - h - padding_top

    return F.pad(
        x,
        (-padding_left, -padding_right, -padding_top, -padding_bottom),
        mode="constant",
        value=0,
    )
=======
def compute_frame_resolution(num_channels, channel_height, channel_width):
    short_edge = int(math.sqrt(num_channels))

    while (num_channels % short_edge) != 0:
        short_edge -= 1

    long_edge = num_channels // short_edge

    assert (short_edge * long_edge) == num_channels

    # try to make it close to a square
    if channel_height > channel_width:
        height = short_edge * channel_height
        width = long_edge * channel_width
    else:
        width = short_edge * channel_width
        height = long_edge * channel_height

    return (height, width)


def tensor_to_tiled(x: Tensor, tiled_frame_resolution):
    assert x.dim() == 4 and isinstance(x, Tensor)
    _, _, H, W = x.size()

    num_channels_in_height = tiled_frame_resolution[0] // H
    num_channels_in_width = tiled_frame_resolution[1] // W

    A = x.reshape(num_channels_in_height, num_channels_in_width, H, W)
    B = A.swapaxes(1, 2)
    tiled = B.reshape(tiled_frame_resolution[0], tiled_frame_resolution[1])

    return tiled


def tiled_to_tensor(x: Tensor, channel_resolution):
    assert x.dim() == 2 and isinstance(x, Tensor)
    frmH, frmW = x.size()

    num_channels_in_height = frmH // channel_resolution[0]
    num_channels_in_width = frmW // channel_resolution[1]
    total_num_channels = int(num_channels_in_height * num_channels_in_width)

    A = x.reshape(
        num_channels_in_height,
        channel_resolution[0],
        num_channels_in_width,
        channel_resolution[1],
    )
    B = A.swapaxes(1, 2)
    feature_tensor = B.reshape(
        1, total_num_channels, channel_resolution[0], channel_resolution[1]
    )

    return feature_tensor
>>>>>>> bf09e2a5
<|MERGE_RESOLUTION|>--- conflicted
+++ resolved
@@ -27,14 +27,10 @@
 # OTHERWISE) ARISING IN ANY WAY OUT OF THE USE OF THIS SOFTWARE, EVEN IF
 # ADVISED OF THE POSSIBILITY OF SUCH DAMAGE.
 
-<<<<<<< HEAD
+import math
 
 import torch.nn.functional as F
-=======
-import math
-
 from torch import Tensor
->>>>>>> bf09e2a5
 
 MIN_MAX_DATASET = {
     "mpeg-oiv6-detection": (
@@ -61,7 +57,6 @@
     return out
 
 
-<<<<<<< HEAD
 def pad(x, p=2**6, bottom_right=False):
     h, w = x.size(2), x.size(3)
     H = (h + p - 1) // p * p
@@ -104,7 +99,8 @@
         mode="constant",
         value=0,
     )
-=======
+
+
 def compute_frame_resolution(num_channels, channel_height, channel_width):
     short_edge = int(math.sqrt(num_channels))
 
@@ -159,5 +155,4 @@
         1, total_num_channels, channel_resolution[0], channel_resolution[1]
     )
 
-    return feature_tensor
->>>>>>> bf09e2a5
+    return feature_tensor