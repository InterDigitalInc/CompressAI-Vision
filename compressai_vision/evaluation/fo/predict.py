--- conflicted
+++ resolved
@@ -59,15 +59,10 @@
             # sample.filepath
             path = sample.filepath
             im = cv2.imread(path)
-<<<<<<< HEAD
             tag = path.split(os.path.sep)[-1].split(".")[
                 0
             ]  # i.e.: /path/to/some.jpg --> some.jpg --> some
-            print(tag)
-=======
-            tag=path.split(os.path.sep)[-1].split(".")[0] # i.e.: /path/to/some.jpg --> some.jpg --> some
             # print(tag)
->>>>>>> c3d2c1e9
             if encoder_decoder is not None:
                 # before using detector, crunch through
                 # encoder/decoder
