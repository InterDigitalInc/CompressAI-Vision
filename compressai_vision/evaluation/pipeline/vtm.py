--- conflicted
+++ resolved
@@ -14,7 +14,6 @@
 from torchvision import transforms
 
 class VTMEncoderDecoder(EncoderDecoder):
-<<<<<<< HEAD
     """EncoderDecoder class for VTM encoder
 
     :param encoderApp: path of VTM encoder
@@ -22,10 +21,6 @@
     :param vtm_cfg: path of encoder cfg
     :param qp: the default quantization parameter of the instance. Integer from 0 to 63
     :param save_transformed: option to save intermedidate images. default = False
-
-=======
-    """EncoderDecoder class for VTM encoder.  Jacky: TODO.
->>>>>>> a28c8d5b
     """
     def __init__(self, encoderApp, decoderApp, vtm_cfg, qp, save_transformed=False):
         self.logger = logging.getLogger(self.__class__.__name__)
