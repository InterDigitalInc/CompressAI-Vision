--- conflicted
+++ resolved
@@ -12,13 +12,8 @@
 ###########################################################################################
 
 name: 'split-inference'
-<<<<<<< HEAD
-type: 'fold' # If type is fold, all feature tensors for the input are first computed before proceeding encoding process
+type: 'video' # If type is video, all feature tensors for the input video are first computed before proceeding encoding process
 output_dir: ${paths._runs_root}/${.name}-${.type}/${codec.type}/${codec.encoder_config.qp}
-=======
-type: 'video' # If type is video, all feature tensors for the input video are first computed before proceeding encoding process
-output_dir: ${paths._runs_root}/${.name}-${.type}/${codec.type}
->>>>>>> b7b9fc61
 
 nn_task_part1:
     load_features: False
