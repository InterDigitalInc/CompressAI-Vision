--- conflicted
+++ resolved
@@ -1,9 +1,5 @@
 type: "bypass"
 eval_encode: "bpp" # or "bitrate" 
-<<<<<<< HEAD
 output_dir: "${paths._runs_root}/${.type}"
 encoder_config:
-  qp: 'uncmp'
-=======
-output_dir: "${paths._runs_root}/${.type}"
->>>>>>> 21548a43
+  qp: 'uncmp'