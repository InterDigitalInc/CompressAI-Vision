--- conflicted
+++ resolved
@@ -252,11 +252,7 @@
         maps.append(per_class(res))
         with open("out.json","w") as f:
             f.write(json.dumps({
-<<<<<<< HEAD
-                "bpp" : xs,
-=======
                 "bpp" : xs, 
->>>>>>> c9f8ca6b
                 "map" : ys,
                 "map_per_class" : maps
                 }, indent=2))
